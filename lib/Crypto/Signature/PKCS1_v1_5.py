# -*- coding: utf-8 -*-
#
#  Signature/PKCS1-v1_5.py : PKCS#1 v1.5
#
# ===================================================================
# The contents of this file are dedicated to the public domain.  To
# the extent that dedication to the public domain is not available,
# everyone is granted a worldwide, perpetual, royalty-free,
# non-exclusive license to exercise all rights associated with the
# contents of this file for any purpose whatsoever.
# No rights are reserved.
#
# THE SOFTWARE IS PROVIDED "AS IS", WITHOUT WARRANTY OF ANY KIND,
# EXPRESS OR IMPLIED, INCLUDING BUT NOT LIMITED TO THE WARRANTIES OF
# MERCHANTABILITY, FITNESS FOR A PARTICULAR PURPOSE AND
# NONINFRINGEMENT. IN NO EVENT SHALL THE AUTHORS OR COPYRIGHT HOLDERS
# BE LIABLE FOR ANY CLAIM, DAMAGES OR OTHER LIABILITY, WHETHER IN AN
# ACTION OF CONTRACT, TORT OR OTHERWISE, ARISING FROM, OUT OF OR IN
# CONNECTION WITH THE SOFTWARE OR THE USE OR OTHER DEALINGS IN THE
# SOFTWARE.
# ===================================================================

"""
RSA digital signature protocol according to PKCS#1 v1.5

See RFC3447__ or the `original RSA Labs specification`__.

This scheme is more properly called ``RSASSA-PKCS1-v1_5``.

For example, a sender may authenticate a message using SHA-1 like
this:

        >>> from Crypto.Signature import PKCS1_v1_5
        >>> from Crypto.Hash import SHA
        >>> from Crypto.PublicKey import RSA
        >>>
        >>> message = 'To be signed'
        >>> key = RSA.importKey(open('privkey.der').read())
        >>> h = SHA.new(message)
        >>> signer = PKCS1_v1_5.new(key)
        >>> signature = signer.sign(h)

At the receiver side, verification can be done using the public part of
the RSA key:

        >>> key = RSA.importKey(open('pubkey.der').read())
        >>> h = SHA.new(message)
        >>> verifier = PKCS1_v1_5.new(key)
        >>> if verifier.verify(h, signature):
        >>>    print "The signature is authentic."
        >>> else:
        >>>    print "The signature is not authentic."

:undocumented: __revision__, __package__

.. __: http://www.ietf.org/rfc/rfc3447.txt
.. __: http://www.rsa.com/rsalabs/node.asp?id=2125
"""

__revision__ = "$Id$"
__all__ = [ 'new', 'PKCS115_SigScheme' ]

import sys

import Crypto.Util.number
from Crypto.Util.number import ceil_div
from Crypto.Util.asn1 import DerSequence, DerNull, DerOctetString, DerObjectId
if sys.version_info[0] == 2 and sys.version_info[1] == 1:
    from Crypto.Util.py21compat import *
from Crypto.Util.py3compat import *

class PKCS115_SigScheme:
    """This signature scheme can perform PKCS#1 v1.5 RSA signature or verification."""

    def __init__(self, key):
        """Initialize this PKCS#1 v1.5 signature scheme object.
        
        :Parameters:
         key : an RSA key object
          If a private half is given, both signature and verification are possible.
          If a public half is given, only verification is possible.
        """
        self._key = key

    def can_sign(self):
        """Return True if this cipher object can be used for signing messages."""
        return self._key.has_private()

    def sign(self, mhash):
        """Produce the PKCS#1 v1.5 signature of a message.
    
        This function is named ``RSASSA-PKCS1-V1_5-SIGN``, and is specified in
        section 8.2.1 of RFC3447.
    
        :Parameters:
         mhash : hash object
                The hash that was carried out over the message. This is an object
                belonging to the `Crypto.Hash` module.
    
        :Return: The signature encoded as a string.
        :Raise ValueError:
            If the RSA key length is not sufficiently long to deal with the given
            hash algorithm.
        :Raise TypeError:
            If the RSA key has no private half.
        """
        # TODO: Verify the key is RSA
    
        # See 8.2.1 in RFC3447
        modBits = Crypto.Util.number.size(self._key.n)
        k = ceil_div(modBits,8) # Convert from bits to bytes
    
        # Step 1
        em = EMSA_PKCS1_V1_5_ENCODE(mhash, k)
        # Step 2a (OS2IP) and 2b (RSASP1)
        m = self._key.decrypt(em)
        # Step 2c (I2OSP)
        S = bchr(0x00)*(k-len(m)) + m
        return S
    
    def verify(self, mhash, S):
        """Verify that a certain PKCS#1 v1.5 signature is authentic.
    
        This function checks if the party holding the private half of the key
        really signed the message.
    
        This function is named ``RSASSA-PKCS1-V1_5-VERIFY``, and is specified in
        section 8.2.2 of RFC3447.
    
        :Parameters:
         mhash : hash object
                The hash that was carried out over the message. This is an object
                belonging to the `Crypto.Hash` module.
         S : string
                The signature that needs to be validated.
    
        :Return: True if verification is correct. False otherwise.
        """
        # TODO: Verify the key is RSA
    
        # See 8.2.2 in RFC3447
        modBits = Crypto.Util.number.size(self._key.n)
        k = ceil_div(modBits,8) # Convert from bits to bytes
    
        # Step 1
        if len(S) != k:
            return 0
        # Step 2a (O2SIP) and 2b (RSAVP1)
        # Note that signature must be smaller than the module
        # but RSA.py won't complain about it.
        # TODO: Fix RSA object; don't do it here.
        m = self._key.encrypt(S, 0)[0]
        # Step 2c (I2OSP)
        em1 = bchr(0x00)*(k-len(m)) + m
        # Step 3
        try:
            em2_with_params = EMSA_PKCS1_V1_5_ENCODE(mhash, k, True)
            # MD hashes always require NULL params in AlgorithmIdentifier.
            # For all others, it is optional.
            if _HASH_OIDS[mhash.name].startswith('1.2.840.113549.2.'):  # MD2/MD4/MD5
                em2_without_params = em2_with_params
            else:
                em2_without_params = EMSA_PKCS1_V1_5_ENCODE(mhash, k, False)
        except ValueError:
            return 0
        # Step 4
        # By comparing the full encodings (as opposed to checking each
        # of its components one at a time) we avoid attacks to the padding
        # scheme like Bleichenbacher's (see http://www.mail-archive.com/cryptography@metzdowd.com/msg06537).
        # 
        return em1==em2_with_params or em1==em2_without_params
    
def EMSA_PKCS1_V1_5_ENCODE(hash, emLen, with_hash_parameters=True):
    """
    Implement the ``EMSA-PKCS1-V1_5-ENCODE`` function, as defined
    in PKCS#1 v2.1 (RFC3447, 9.2).

    ``EMSA-PKCS1-V1_5-ENCODE`` actually accepts the message ``M`` as input,
    and hash it internally. Here, we expect that the message has already
    been hashed instead.

    :Parameters:
     hash : hash object
            The hash object that holds the digest of the message being signed.
     emLen : int
            The length the final encoding must have, in bytes.
     with_hash_parameters:
            If True (default), include NULL parameters for the hash
            algorithm in the ``digestAlgorithm`` SEQUENCE.

    :attention: the early standard (RFC2313) stated that ``DigestInfo``
        had to be BER-encoded. This means that old signatures
        might have length tags in indefinite form, which
        is not supported in DER. Such encoding cannot be
        reproduced by this function.

    :Return: An ``emLen`` byte long string that encodes the hash.
    """

    # First, build the ASN.1 DER object DigestInfo:
    #
    #   DigestInfo ::= SEQUENCE {
    #       digestAlgorithm AlgorithmIdentifier,
    #       digest OCTET STRING
    #   }
    #
    # where digestAlgorithm identifies the hash function and shall be an
    # algorithm ID with an OID in the set PKCS1-v1-5DigestAlgorithms.
    #
    #   PKCS1-v1-5DigestAlgorithms    ALGORITHM-IDENTIFIER ::= {
    #       { OID id-md2 PARAMETERS NULL    }|
    #       { OID id-md5 PARAMETERS NULL    }|
    #       { OID id-sha1 PARAMETERS NULL   }|
    #       { OID id-sha256 PARAMETERS NULL }|
    #       { OID id-sha384 PARAMETERS NULL }|
    #       { OID id-sha512 PARAMETERS NULL }
    #   }
    #
    # Appendix B.1 also says that for SHA-1/-2 algorithms, the parameters
    # should be omitted. They may be present, but when they are, they shall
    # have NULL value.

    if with_hash_parameters:
        digestAlgo  = DerSequence([
                        DerObjectId(_HASH_OIDS[hash.name]).encode(),
                        DerNull().encode()
                        ])
    else:
        digestAlgo  = DerSequence([
                        DerObjectId(_HASH_OIDS[hash.name]).encode(),
                        ])
    digest      = DerOctetString(hash.digest())
    digestInfo  = DerSequence([
                    digestAlgo.encode(),
                    digest.encode()
                    ]).encode()

    # We need at least 11 bytes for the remaining data: 3 fixed bytes and
    # at least 8 bytes of padding).
    if emLen<len(digestInfo)+11:
        raise TypeError("Selected hash algorith has a too long digest (%d bytes)." % len(digest))
    PS = bchr(0xFF) * (emLen - len(digestInfo) - 3)
    return b("\x00\x01") + PS + bchr(0x00) + digestInfo

def new(key):
    """Return a signature scheme object `PKCS115_SigScheme` that
    can be used to perform PKCS#1 v1.5 signature or verification.

    :Parameters:
     key : RSA key object
      The key to use to sign or verify the message. This is a `Crypto.PublicKey.RSA` object.
      Signing is only possible if *key* is a private RSA key.

    """
    return PKCS115_SigScheme(key)

# AlgorithmIdentifier OIDs for use with PKCS#1 v1.5.
#
# These map names to the associated OIDs.  We should try to be compatible
# with the standard library's hashlib modules, where possible.
#
# XXX - These will probably be moved somewhere else soon.
_HASH_OIDS = {
    #:  id-md2 OBJECT IDENTIFIER ::= {
    #:      iso(1) member-body(2) us(840) rsadsi(113549)
    #:       digestAlgorithm(2) 2
    #:  }
    "MD2": "1.2.840.113549.2.2",
    "md2": "1.2.840.113549.2.2",

    #:  id-md4 OBJECT IDENTIFIER ::= {
    #:      iso(1) member-body(2) us(840) rsadsi(113549)
    #:       digestAlgorithm(2) 4
    #:  }
    "MD4": "1.2.840.113549.2.4",
    "md4": "1.2.840.113549.2.4",

    #:  id-md5      OBJECT IDENTIFIER ::= {
    #:      iso(1) member-body(2) us(840) rsadsi(113549)
    #:       digestAlgorithm(2) 5
    #:  }
    "MD5": "1.2.840.113549.2.5",
    "md5": "1.2.840.113549.2.5",

    #:  id-ripemd160 OBJECT IDENTIFIER ::= {
    #:      iso(1) identified-organization(3) teletrust(36)
    #:       algorithm(3) hashAlgorithm(2) ripemd160(1)
    #:  }
    "RIPEMD160": "1.3.36.3.2.1",
    "ripemd160": "1.3.36.3.2.1",

    #:  id-sha1    OBJECT IDENTIFIER ::= {
    #:      iso(1) identified-organization(3) oiw(14) secsig(3)
    #:       algorithms(2) 26
    #:  }
    "SHA1": "1.3.14.3.2.26",
    "sha1": "1.3.14.3.2.26",

    #:  id-sha224    OBJECT IDENTIFIER ::= {
    #:      joint-iso-itu-t(2) country(16) us(840) organization(1) gov(101) csor(3)
    #:      nistalgorithm(4) hashalgs(2) 4
    #:  }
    "SHA224": '2.16.840.1.101.3.4.2.4',
    "sha224": '2.16.840.1.101.3.4.2.4',

    #:  id-sha256    OBJECT IDENTIFIER ::= {
    #:      joint-iso-itu-t(2) country(16) us(840) organization(1)
    #:       gov(101) csor(3) nistalgorithm(4) hashalgs(2) 1
    #:  }
    "SHA256": "2.16.840.1.101.3.4.2.1",
    "sha256": "2.16.840.1.101.3.4.2.1",

    #:  id-sha384    OBJECT IDENTIFIER ::= {
    #:      joint-iso-itu-t(2) country(16) us(840) organization(1) gov(101) csor(3)
    #:	     nistalgorithm(4) hashalgs(2) 2
    #:  }
    "SHA384": '2.16.840.1.101.3.4.2.2',
    "sha384": '2.16.840.1.101.3.4.2.2',

    #:  id-sha512    OBJECT IDENTIFIER ::= {
    #:	    joint-iso-itu-t(2)
    #:	    country(16) us(840) organization(1) gov(101) csor(3) nistalgorithm(4) hashalgs(2) 3
    #:  }
<<<<<<< HEAD
    "SHA512": "2.16.840.1.101.3.4.2.3",
    "sha512": "2.16.840.1.101.3.4.2.3",

}
=======
    "SHA512": b('\x06\x09\x60\x86\x48\x01\x65\x03\x04\x02\x03'),
    "sha512": b('\x06\x09\x60\x86\x48\x01\x65\x03\x04\x02\x03'),
    
    # OIDs for SHA-3 not yet assigned
    "SHA3_224": b('*-not yet assigned-*'),
    "sha3_224": b('*-not yet assigned-*'),
    "SHA3_256": b('*-not yet assigned-*'),
    "sha3_256": b('*-not yet assigned-*'),
    "SHA3_384": b('*-not yet assigned-*'),
    "sha3_384": b('*-not yet assigned-*'),
    "SHA3_512": b('*-not yet assigned-*'),
    "sha3_512": b('*-not yet assigned-*'),
}
>>>>>>> fb9ec47a
<|MERGE_RESOLUTION|>--- conflicted
+++ resolved
@@ -74,7 +74,7 @@
 
     def __init__(self, key):
         """Initialize this PKCS#1 v1.5 signature scheme object.
-        
+
         :Parameters:
          key : an RSA key object
           If a private half is given, both signature and verification are possible.
@@ -88,15 +88,15 @@
 
     def sign(self, mhash):
         """Produce the PKCS#1 v1.5 signature of a message.
-    
+
         This function is named ``RSASSA-PKCS1-V1_5-SIGN``, and is specified in
         section 8.2.1 of RFC3447.
-    
+
         :Parameters:
          mhash : hash object
                 The hash that was carried out over the message. This is an object
                 belonging to the `Crypto.Hash` module.
-    
+
         :Return: The signature encoded as a string.
         :Raise ValueError:
             If the RSA key length is not sufficiently long to deal with the given
@@ -105,11 +105,11 @@
             If the RSA key has no private half.
         """
         # TODO: Verify the key is RSA
-    
+
         # See 8.2.1 in RFC3447
         modBits = Crypto.Util.number.size(self._key.n)
         k = ceil_div(modBits,8) # Convert from bits to bytes
-    
+
         # Step 1
         em = EMSA_PKCS1_V1_5_ENCODE(mhash, k)
         # Step 2a (OS2IP) and 2b (RSASP1)
@@ -117,31 +117,31 @@
         # Step 2c (I2OSP)
         S = bchr(0x00)*(k-len(m)) + m
         return S
-    
+
     def verify(self, mhash, S):
         """Verify that a certain PKCS#1 v1.5 signature is authentic.
-    
+
         This function checks if the party holding the private half of the key
         really signed the message.
-    
+
         This function is named ``RSASSA-PKCS1-V1_5-VERIFY``, and is specified in
         section 8.2.2 of RFC3447.
-    
+
         :Parameters:
          mhash : hash object
                 The hash that was carried out over the message. This is an object
                 belonging to the `Crypto.Hash` module.
          S : string
                 The signature that needs to be validated.
-    
+
         :Return: True if verification is correct. False otherwise.
         """
         # TODO: Verify the key is RSA
-    
+
         # See 8.2.2 in RFC3447
         modBits = Crypto.Util.number.size(self._key.n)
         k = ceil_div(modBits,8) # Convert from bits to bytes
-    
+
         # Step 1
         if len(S) != k:
             return 0
@@ -167,9 +167,9 @@
         # By comparing the full encodings (as opposed to checking each
         # of its components one at a time) we avoid attacks to the padding
         # scheme like Bleichenbacher's (see http://www.mail-archive.com/cryptography@metzdowd.com/msg06537).
-        # 
+        #
         return em1==em2_with_params or em1==em2_without_params
-    
+
 def EMSA_PKCS1_V1_5_ENCODE(hash, emLen, with_hash_parameters=True):
     """
     Implement the ``EMSA-PKCS1-V1_5-ENCODE`` function, as defined
@@ -321,23 +321,30 @@
     #:	    joint-iso-itu-t(2)
     #:	    country(16) us(840) organization(1) gov(101) csor(3) nistalgorithm(4) hashalgs(2) 3
     #:  }
-<<<<<<< HEAD
     "SHA512": "2.16.840.1.101.3.4.2.3",
     "sha512": "2.16.840.1.101.3.4.2.3",
 
+    #: id-sha3-224  OBJECT-IDENTIFIER ::= {
+    #:      hashAlgs 7
+    #:      }
+    "SHA3_224" : "2.16.840.1.101.3.4.2.7",
+    "sha3_224" : "2.16.840.1.101.3.4.2.7",
+
+    #: id-sha3-256  OBJECT-IDENTIFIER ::= {
+    #:      hashAlgs 8
+    #:      }
+    "SHA3_256" : "2.16.840.1.101.3.4.2.8",
+    "sha3_256" : "2.16.840.1.101.3.4.2.8",
+
+    #: id-sha3-384  OBJECT-IDENTIFIER ::= {
+    #:      hashAlgs 9
+    #:      }
+    "SHA3_384" : "2.16.840.1.101.3.4.2.9",
+    "sha3_384" : "2.16.840.1.101.3.4.2.9",
+
+    #: id-sha3-512  OBJECT-IDENTIFIER ::= {
+    #:      hashAlgs 10
+    #:      }
+    "SHA3_512" : "2.16.840.1.101.3.4.2.10",
+    "sha3_512" : "2.16.840.1.101.3.4.2.10",
 }
-=======
-    "SHA512": b('\x06\x09\x60\x86\x48\x01\x65\x03\x04\x02\x03'),
-    "sha512": b('\x06\x09\x60\x86\x48\x01\x65\x03\x04\x02\x03'),
-    
-    # OIDs for SHA-3 not yet assigned
-    "SHA3_224": b('*-not yet assigned-*'),
-    "sha3_224": b('*-not yet assigned-*'),
-    "SHA3_256": b('*-not yet assigned-*'),
-    "sha3_256": b('*-not yet assigned-*'),
-    "SHA3_384": b('*-not yet assigned-*'),
-    "sha3_384": b('*-not yet assigned-*'),
-    "SHA3_512": b('*-not yet assigned-*'),
-    "sha3_512": b('*-not yet assigned-*'),
-}
->>>>>>> fb9ec47a
